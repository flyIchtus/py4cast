--- conflicted
+++ resolved
@@ -14,13 +14,6 @@
     DataAccessor,
     Grid,
     GridConfig,
-<<<<<<< HEAD
-    Param,
-    ParamConfig,
-    Settings,
-    Stats,
-=======
-    NamedTensor,
     ParamConfig,
     Period,
     Sample,
@@ -31,7 +24,6 @@
     WeatherParam,
     collate_fn,
     get_param_list,
->>>>>>> c13f24ca
 )
 from py4cast.datasets.base import DatasetABC, Item, NamedTensor, Period, get_param_list
 from py4cast.datasets.poesy.settings import (
@@ -44,8 +36,6 @@
 from py4cast.settings import CACHE_DIR
 from py4cast.utils import merge_dicts
 
-
-<<<<<<< HEAD
 class PoesyAccessor(DataAccessor):
 
     def get_dataset_path(name: str, grid: Grid) -> Path:
@@ -88,9 +78,9 @@
 
     def get_filepath(
         ds_name: str,
-        param: Param,
+        param: WeatherParam,
         date: dt.datetime,
-        file_format: Optional[str] = "npy",
+        file_format: str = "npy",
     ) -> str:
         """
         Return the filename.
@@ -100,303 +90,90 @@
             SCRATCH_PATH
             / f"{date.strftime('%Y-%m-%dT%H:%M:%SZ')}_{var_file_name}_lt1-45_crop.npy"
         )
-=======
-def poesy_forecast_namer(date: dt.datetime, var_file_name, **kwargs):
-    """
-    use to find local files
-    """
-    return f"{date.strftime('%Y-%m-%dT%H:%M:%SZ')}_{var_file_name}_lt1-45_crop.npy"
-
-
-def get_weight(level: float, level_type: str) -> float:
-    if level_type == "isobaricInHpa":
-        return 1.0 + (level) / (90)
-    elif level_type == "heightAboveGround":
-        return 2.0
-    elif level_type == "surface":
-        return 1.0
-    else:
-        raise Exception(f"unknown level_type:{level_type}")
-
-
-#############################################################
-#                            GRID                           #
-#############################################################
-
-
-def load_grid_info(grid: Grid) -> GridConfig:
-    geopotential = np.load(SCRATCH_PATH / OROGRAPHY_FNAME)
-    latlon = np.load(SCRATCH_PATH / LATLON_FNAME)
-    full_size = geopotential.shape
-    latitude = latlon[1, :, 0]
-    longitude = latlon[0, 0]
-    landsea_mask = np.where(geopotential > 0, 1.0, 0.0).astype(np.float32)
-    return GridConfig(full_size, latitude, longitude, geopotential, landsea_mask)
-
-
-#############################################################
-#                            PARAMS                         #
-#############################################################
-
-
-def get_filepath(
-    ds_name: str,
-    param: WeatherParam,
-    date: dt.datetime,
-    file_format: Optional[str] = None,
-) -> str:
-    """
-    Return the filename.
-    """
-    var_file_name = METADATA["WEATHER_PARAMS"][param.name]["file_name"]
-    return (
-        SCRATCH_PATH
-        / f"{date.strftime('%Y-%m-%dT%H:%M:%SZ')}_{var_file_name}_lt1-45_crop.npy"
-    )
-
-
-def load_param_info(name: str) -> ParamConfig:
-    info = METADATA["WEATHER_PARAMS"][name]
-    unit = info["unit"]
-    long_name = info["long_name"]
-    grid = info["grid"]
-    level_type = info["level_type"]
-    grib_name = None
-    grib_param = None
-    return ParamConfig(unit, level_type, long_name, grid, grib_name, grib_param)
-
-
-def load_data(
-    ds_name: str, param: WeatherParam, date: dt.datetime, term: np.array, member: int
-) -> np.array:
-    """
-    date : Date of file.
-    term : Position of leadtimes in file.
-    """
-    data_array = np.load(get_filepath(ds_name, param, date), mmap_mode="r")
-    return data_array[
-        param.grid.subdomain[0] : param.grid.subdomain[1],
-        param.grid.subdomain[2] : param.grid.subdomain[3],
-        (term / dt.timedelta(hours=1)).astype(int) - 1,
-        member,
-    ]
-
-
-def exists(
-    ds_name: str,
-    param: WeatherParam,
-    timestamps: Timestamps,
-    file_format: Literal["npy", "grib"] = "grib",
-) -> bool:
-
-    filepath = get_filepath(ds_name, param, timestamps.datetime, file_format)
-    if not filepath.exists():
-        return False
-    return True
-
-
-def valid_timestamp(n_inputs: int, timestamps: Timestamps):
-    """
-    Verification function called after the creation of each timestamps.
-    Check if computed terms respect the dataset convention.
-    Reminder:
-    Poesy terms are between +1h lead time and +45h lead time.
-    """
-    limits = METADATA["TERMS"]
-    for t in timestamps.terms:
-
-        if (t > dt.timedelta(hours=int(limits["end"]))) or (
-            t < dt.timedelta(hours=int(limits["start"]))
-        ):
-            return False
-    return True
-
-
-def get_param_tensor(
-    param: WeatherParam,
-    stats: Stats,
-    timestamps: Timestamps,
-    settings: SamplePreprocSettings,
-    standardize: bool,
-    member: int = 1,
-) -> torch.tensor:
-    """
-    This function load a specific parameter into a tensor
-    """
-    if standardize:
-        name = param.parameter_short_name
-        means = np.asarray(stats[name]["mean"])
-        std = np.asarray(stats[name]["std"])
-
-    array = load_data(
-        settings.dataset_name, param, timestamps.datetime, timestamps.terms, member
-    )
-
-    # Extend dimension to match 3D (level dimension)
-    if len(array.shape) != 4:
-        array = np.expand_dims(array, axis=-1)
-    array = np.transpose(array, axes=[2, 0, 1, 3])  # shape = (steps, lvl, x, y)
-
-    if standardize:
-        array = (array - means) / std
-
-    # Define which value is considered invalid
-    tensor_data = torch.from_numpy(array)
->>>>>>> c13f24ca
 
     def load_data_from_disk(
         self,
-        dataset_name: str,  # name of the dataset or dataset version
-        param: Param,  # specific parameter (2D field associated to a grid)
-        date: dt.datetime,  # specific timestamp at which to load the field
-        members: Tuple[int],  # optional members id. when dealing with ensembles
-        file_format: Literal["npy", "grib"] = "npy",  # format of the base file on disk
+        ds_name: str,
+        param: WeatherParam,
+        date: dt.datetime,
+        term: np.array,
+        member: int
+        file_format: str = "npy", 
     ) -> np.array:
-
-        data_array = np.load(get_filepath(ds_name, param, date), mmap_mode="r")
+        """
+        date : Date of file.
+        term : Position of leadtimes in file.
+        """
+        data_array = np.load(self.get_filepath(ds_name, param, date), mmap_mode="r")
         return data_array[
             param.grid.subdomain[0] : param.grid.subdomain[1],
             param.grid.subdomain[2] : param.grid.subdomain[3],
-            term,
-            members,
+            (term / dt.timedelta(hours=1)).astype(int) - 1,
+            member,
         ]
 
-
-<<<<<<< HEAD
-@dataclass(slots=True)
-class Sample:
-    """Describes a sample"""
-
-    member: int
-    date: dt.datetime
-    settings: Settings
-    input_terms: Tuple[float]
-    output_terms: Tuple[float]
-    stats: Stats
-    grid: Grid
-    params: List[Param]
-
-    # Term wrt to the date {date}. Gives validity
-    terms: Tuple[float] = field(init=False)
-
-    def __post_init__(self):
-        self.terms = self.input_terms + self.output_terms
-
-    def is_valid(self) -> bool:
-        """
-        Check that all the files necessary for this samples exists.
-
-        Args:
-            param_list (List): List of parameters
-        Returns:
-            Boolean:  Whether the sample exists or not
-        """
-        for param in self.params:
-            if not exists(self.settings.dataset_name, param, self.date):
+    def exists(
+        self,
+        ds_name: str,
+        param: WeatherParam,
+        timestamps: Timestamps,
+        file_format: str = "npy",
+    ) -> bool:
+
+        filepath = self.get_filepath(ds_name, param, timestamps.datetime, file_format)
+        if not filepath.exists():
+            return False
+        return True
+
+
+    def valid_timestamp(n_inputs: int, timestamps: Timestamps):
+        """
+        Verification function called after the creation of each timestamps.
+        Check if computed terms respect the dataset convention.
+        Reminder:
+        Poesy terms are between +1h lead time and +45h lead time.
+        """
+        limits = METADATA["TERMS"]
+        for t in timestamps.terms:
+
+            if (t > dt.timedelta(hours=int(limits["end"]))) or (
+                t < dt.timedelta(hours=int(limits["start"]))
+            ):
                 return False
-
         return True
 
-    def load(self) -> Item:
-        """
-        Return inputs, outputs, forcings as tensors concatenated into a Item.
-        """
-        linputs = []
-        loutputs = []
-
-        # Reading parameters from files
-        for param in self.params:
-            state_kwargs = {
-                "feature_names": [param.parameter_short_name],
-                "names": ["timestep", "lat", "lon", "features"],
-            }
-            try:
-                if param.kind == "input_output":
-                    # Search data for date sample.date and terms sample.terms
-                    tensor = get_param_tensor(
-                        param=param,
-                        stats=self.stats,
-                        date=self.date,
-                        settings=self.settings,
-                        terms=self.terms,
-                        standardize=self.settings.standardize,
-                        member=self.member,
-                    )
-                    state_kwargs["names"][0] = "timestep"
-                    # Save outputs
-                    tmp_state = NamedTensor(
-                        tensor=tensor[self.settings.num_input_steps :],
-                        **deepcopy(state_kwargs),
-                    )
-                    loutputs.append(tmp_state)
-                    # Save inputs
-                    tmp_state = NamedTensor(
-                        tensor=tensor[: self.settings.num_input_steps],
-                        **deepcopy(state_kwargs),
-                    )
-                    linputs.append(tmp_state)
-
-            except KeyError as e:
-                print(f"Error for param {param}")
-                raise e
-
-        # Get forcings
-        lforcings = generate_forcings(
-            date=self.date, output_terms=self.output_terms, grid=self.grid
-        )
-        for lforcing in lforcings:
-            lforcing.unsqueeze_and_expand_from_(linputs[0])
-
-        return Item(
-            inputs=NamedTensor.concat(linputs),
-            outputs=NamedTensor.concat(loutputs),
-            forcing=NamedTensor.concat(lforcings),
-        )
-=======
-def generate_forcings(
-    date: dt.datetime, output_terms: Tuple[float], grid: Grid
-) -> List[NamedTensor]:
-    """
-    Generate all the forcing in this function.
-    Return a list of NamedTensor.
-    """
-    # Datetime Forcing
-    datetime_forcing = get_year_hour_forcing(date, output_terms).type(torch.float32)
-
-    # Solar forcing, dim : [num_pred_steps, Lat, Lon, feature = 1]
-    solar_forcing = generate_toa_radiation_forcing(
-        grid.lat, grid.lon, date, output_terms
-    ).type(torch.float32)
-
-    lforcings = [
-        NamedTensor(
-            feature_names=[
-                "cos_hour",
-                "sin_hour",
-            ],  # doy : day_of_year
-            tensor=datetime_forcing[:, :2],
-            names=["timestep", "features"],
-        ),
-        NamedTensor(
-            feature_names=[
-                "cos_doy",
-                "sin_doy",
-            ],  # doy : day_of_year
-            tensor=datetime_forcing[:, 2:],
-            names=["timestep", "features"],
-        ),
-        NamedTensor(
-            feature_names=[
-                "toa_radiation",
-            ],
-            tensor=solar_forcing,
-            names=["timestep", "lat", "lon", "features"],
-        ),
-    ]
-
-    return lforcings
->>>>>>> c13f24ca
-
+
+    def get_param_tensor(
+        self,
+        param: WeatherParam,
+        stats: Stats,
+        timestamps: Timestamps,
+        settings: SamplePreprocSettings,
+        standardize: bool,
+        member: int = 1,
+    ) -> torch.tensor:
+        """
+        This function load a specific parameter into a tensor
+        """
+        if standardize:
+            name = param.parameter_short_name
+            means = np.asarray(stats[name]["mean"])
+            std = np.asarray(stats[name]["std"])
+
+        array = self.load_data_from_disk(
+            settings.dataset_name, param, timestamps.datetime, timestamps.terms, member
+        )
+
+        # Extend dimension to match 3D (level dimension)
+        if len(array.shape) != 4:
+            array = np.expand_dims(array, axis=-1)
+        array = np.transpose(array, axes=[2, 0, 1, 3])  # shape = (steps, lvl, x, y)
+
+        if standardize:
+            array = (array - means) / std
+
+        # Define which value is considered invalid
+        tensor_data = torch.from_numpy(array)
 
 class InferSample(Sample):
     """
@@ -409,65 +186,9 @@
 
 class PoesyDataset(DatasetABC):
     def __init__(
-<<<<<<< HEAD
         self, name, grid: Grid, period: Period, params: List[Param], settings: Settings
     ):
         super().__init__(name, grid, period, params, settings, accessor=PoesyAccessor)
-=======
-        self,
-        grid: Grid,
-        period: Period,
-        params: List[WeatherParam],
-        settings: SamplePreprocSettings,
-    ):
-        self.grid = grid
-        self.period = period
-        self.params = params
-        self.settings = settings
-        self._cache_dir = CACHE_DIR / str(self)
-        self.shuffle = self.split == "train"
-        self.cache_dir.mkdir(parents=True, exist_ok=True)
-
-    @cached_property
-    def cache_dir(self):
-        return self._cache_dir
-
-    def __str__(self) -> str:
-        return f"Poesy_{self.grid.name}"
-
-    def __len__(self):
-        return len(self.sample_list)
-
-    @cached_property
-    def dataset_info(self) -> DatasetInfo:
-        """
-        Return a DatasetInfo object.
-        This object describes the dataset.
-
-        Returns:
-            DatasetInfo: _description_
-        """
-
-        shortnames = {
-            "input": self.shortnames("input"),
-            "input_output": self.shortnames("input_output"),
-            "output": self.shortnames("output"),
-        }
-
-        return DatasetInfo(
-            name=str(self),
-            domain_info=self.domain_info,
-            units=self.units,
-            shortnames=shortnames,
-            weather_dim=self.weather_dim,
-            forcing_dim=self.forcing_dim,
-            step_duration=self.period.step_duration,
-            statics=self.statics,
-            stats=self.stats,
-            diff_stats=self.diff_stats,
-            state_weights=self.state_weights,
-        )
->>>>>>> c13f24ca
 
     @cached_property
     def sample_list(self):
@@ -521,249 +242,6 @@
 
         return samples
 
-<<<<<<< HEAD
-=======
-    @cached_property
-    def dataset_extra_statics(self):
-        """
-        We add the LandSea Mask to the statics.
-        """
-        return [
-            NamedTensor(
-                feature_names=["LandSeaMask"],
-                tensor=torch.from_numpy(self.grid.landsea_mask)
-                .type(torch.float32)
-                .unsqueeze(2),
-                names=["lat", "lon", "features"],
-            )
-        ]
-
-    @cached_property
-    def forcing_dim(self) -> int:
-        """
-        Return the number of forcings.
-        """
-        res = 4  # For date
-        res += 1  # For solar forcing
-
-        for param in self.params:
-            if param.kind == "input":
-                res += 1
-        return res
-
-    @cached_property
-    def weather_dim(self) -> int:
-        """
-        Return the dimension of pronostic variable.
-        """
-        res = 0
-        for param in self.params:
-            if param.kind == "input_output":
-                res += 1
-        return res
-
-    @cached_property
-    def diagnostic_dim(self):
-        """
-        Return dimensions of output variable only
-        Not used yet
-        """
-        res = 0
-        for param in self.params:
-            if param.kind == "output":
-                res += 1
-        return res
-
-    def __getitem__(self, index):
-        """
-        Return an item from an index of the sample_list
-        """
-        sample = self.sample_list[index]
-        item = sample.load()
-        return item
-
-    @classmethod
-    def from_json(
-        cls,
-        fname: Path,
-        num_input_steps: int,
-        num_pred_steps_train: int,
-        num_pred_steps_val_test: int,
-        config_override: Union[Dict, None] = None,
-    ) -> Tuple["PoesyDataset", "PoesyDataset", "PoesyDataset"]:
-        """
-        Return 3 PoesyDataset.
-        Override configuration file if needed.
-        """
-        with open(fname, "r") as fp:
-            conf = json.load(fp)
-            if config_override is not None:
-                conf = merge_dicts(conf, config_override)
-        conf["grid"]["load_grid_info_func"] = load_grid_info
-        grid = Grid(**conf["grid"])
-        param_list = get_param_list(conf, grid, load_param_info, get_weight)
-
-        train_period = Period(**conf["periods"]["train"], name="train")
-        valid_period = Period(**conf["periods"]["valid"], name="valid")
-        test_period = Period(**conf["periods"]["test"], name="test")
-        train_ds = PoesyDataset(
-            grid,
-            train_period,
-            param_list,
-            SamplePreprocSettings(
-                dataset_name=fname.stem,
-                num_pred_steps=num_pred_steps_train,
-                num_input_steps=num_input_steps,
-                members=conf["members"],
-                **conf["settings"],
-            ),
-        )
-        valid_ds = PoesyDataset(
-            grid,
-            valid_period,
-            param_list,
-            SamplePreprocSettings(
-                dataset_name=fname.stem,
-                num_pred_steps=num_pred_steps_val_test,
-                num_input_steps=num_input_steps,
-                members=conf["members"],
-                **conf["settings"],
-            ),
-        )
-        test_ds = PoesyDataset(
-            grid,
-            test_period,
-            param_list,
-            SamplePreprocSettings(
-                dataset_name=fname.stem,
-                num_pred_steps=num_pred_steps_val_test,
-                num_input_steps=num_input_steps,
-                members=conf["members"],
-                **conf["settings"],
-            ),
-        )
-        return train_ds, valid_ds, test_ds
-
-    def torch_dataloader(
-        self, tl_settings: TorchDataloaderSettings = TorchDataloaderSettings()
-    ) -> DataLoader:
-        return DataLoader(
-            self,
-            batch_size=tl_settings.batch_size,
-            num_workers=tl_settings.num_workers,
-            shuffle=self.shuffle,
-            prefetch_factor=tl_settings.prefetch_factor,
-            collate_fn=collate_fn,
-            pin_memory=tl_settings.pin_memory,
-        )
-
-    @property
-    def meshgrid(self) -> np.array:
-        """
-        array of shape (2, num_lat, num_lon)
-        of (X, Y) values
-        """
-        return self.grid.meshgrid
-
-    @property
-    def geopotential_info(self) -> np.array:
-        """
-        array of shape (num_lat, num_lon)
-        with geopotential value for each datapoint
-        """
-        return self.grid.geopotential
-
-    @property
-    def limited_area(self) -> bool:
-        """
-        Returns True if the dataset is
-        compatible with Limited area models
-        """
-        return True
-
-    @property
-    def border_mask(self) -> np.array:
-        return self.grid.border_mask
-
-    @property
-    def split(self) -> Literal["train", "valid", "test"]:
-        return self.period.name
-
-    @cached_property
-    def units(self) -> Dict[str, int]:
-        """
-        Return a dictionnary with name and units
-        """
-        return {p.parameter_short_name: p.unit for p in self.params}
-
-    def shortnames(
-        self,
-        kind: List[Literal["input", "output", "input_output"]] = [
-            "input",
-            "output",
-            "input_output",
-        ],
-    ) -> List[str]:
-        """
-        Return the name of the parameters in the dataset.
-        Does not include grid information (such as geopotentiel and LandSeaMask).
-        Make the difference between inputs, outputs.
-        """
-        return [p.parameter_short_name for p in self.params if p.kind == kind]
-
-    @cached_property
-    def state_weights(self):
-        """
-        Weights used in the loss function.
-        """
-        kinds = ["output", "input_output"]
-        return {
-            p.parameter_short_name: p.state_weight
-            for p in self.params
-            if p.kind in kinds
-        }
-
-    @cached_property
-    def domain_info(self) -> DomainInfo:
-        """Information on the domain considered.
-        Usefull information for plotting.
-        """
-        return DomainInfo(
-            grid_limits=self.grid.grid_limits, projection=self.grid.projection
-        )
-
-    @classmethod
-    def prepare(cls, path_config: Path):
-        print("--> Preparing Poesy Dataset...")
-
-        print("Load train dataset configuration...")
-        with open(path_config, "r") as fp:
-            conf = json.load(fp)
-
-        print("Computing stats on each parameter...")
-        conf["settings"]["standardize"] = True
-        train_ds, _, _ = PoesyDataset.from_json(
-            fname=path_config,
-            num_input_steps=2,
-            num_pred_steps_train=1,
-            num_pred_steps_val_test=1,
-        )
-        train_ds.compute_parameters_stats()
-
-        print("Computing time stats on each parameters, between 2 timesteps...")
-        conf["settings"]["standardize"] = True
-        train_ds, _, _ = PoesyDataset.from_json(
-            fname=path_config,
-            num_input_steps=2,
-            num_pred_steps_train=1,
-            num_pred_steps_val_test=1,
-        )
-        train_ds.compute_time_step_stats()
-
-        return train_ds
-
->>>>>>> c13f24ca
-
 class InferPoesyDataset(PoesyDataset):
     """
     Inherite from the PoesyDataset class.
