"""
Base classes defining our software components
and their interfaces
"""

import datetime as dt
import warnings
from abc import ABC, abstractclassmethod, abstractmethod, abstractproperty
from collections import namedtuple
from copy import deepcopy
from dataclasses import dataclass, field, fields
from functools import cached_property
from itertools import chain
from pathlib import Path
from typing import TYPE_CHECKING, Any, Callable, Dict, List, Literal, Tuple, Union

import cartopy
import einops
import numpy as np
import torch
from tabulate import tabulate
from torch.utils.data import DataLoader
from torch.utils.data._utils.collate import collate_tensor_fn
from tqdm import tqdm

if TYPE_CHECKING:
    from py4cast.plots import DomainInfo

from py4cast.utils import RegisterFieldsMixin, torch_save


@dataclass(slots=True)
class TensorWrapper:
    """
    Wrapper around a torch tensor.
    We do this separated dataclass to allow lightning's introspection to see our batch size
    and move our tensors to the right device, otherwise we have this error/warning:
    "Trying to infer the `batch_size` from an ambiguous collection ..."
    """

    tensor: torch.Tensor


class NamedTensor(TensorWrapper):
    """
    NamedTensor is a wrapper around a torch tensor
    adding several attributes :

    * a 'names' attribute with the names of the
    tensor's dimensions (like https://pytorch.org/docs/stable/named_tensor.html).

    Torch's named tensors are still experimental and subject to change.

    * a 'feature_names' attribute containing the names of the features
    along the last dimension of the tensor.

    NamedTensor can be concatenated along the last dimension
    using the | operator.
    nt3 = nt1 | nt2
    """

    SPATIAL_DIM_NAMES = ("lat", "lon", "ngrid")

    def __init__(
        self,
        tensor: torch.Tensor,
        names: List[str],
        feature_names: List[str],
        feature_dim_name: str = "features",
    ):
        if len(tensor.shape) != len(names):
            raise ValueError(
                f"Number of names ({len(names)}) must match number of dimensions ({len(tensor.shape)})"
            )
        if tensor.shape[names.index(feature_dim_name)] != len(feature_names):
            raise ValueError(
                f"Number of feature names ({len(feature_names)}:{feature_names}) must match "
                f"number of features ({tensor.shape[names.index(feature_dim_name)]}) in the supplied tensor"
            )

        super().__init__(tensor)

        self.names = names
        # build lookup table for fast indexing
        self.feature_names_to_idx = {
            feature_name: idx for idx, feature_name in enumerate(feature_names)
        }
        self.feature_names = feature_names
        self.feature_dim_name = feature_dim_name

    @property
    def ndims(self):
        """
        Number of dimensions of the tensor.
        """
        return len(self.names)

    @property
    def num_spatial_dims(self):
        """
        Number of spatial dimensions of the tensor.
        """
        return len([x for x in self.names if x in self.SPATIAL_DIM_NAMES])

    def __str__(self):
        head = "--- NamedTensor ---\n"
        head += f"Names: {self.names}\nTensor Shape: {self.tensor.shape})\nFeatures:\n"
        table = [
            [feature, self[feature].min(), self[feature].max()]
            for feature in self.feature_names
        ]
        headers = ["Feature name", "Min", "Max"]
        table_string = str(tabulate(table, headers=headers, tablefmt="simple_outline"))
        return head + table_string

    def __or__(self, other: Union["NamedTensor", None]) -> "NamedTensor":
        """
        Concatenate two NamedTensors along the last dimension.
        """
        if other is None:
            return self

        if not isinstance(other, NamedTensor):
            raise ValueError("Can only concatenate NamedTensor with NamedTensor")

        # check features names are distinct between the two tensors
        if set(self.feature_names) & set(other.feature_names):
            raise ValueError(
                f"Feature names must be distinct between the two tensors for"
                f"unambiguous concat, self:{self.feature_names} other:{other.feature_names}"
            )

        if self.names != other.names:
            raise ValueError(
                f"NamedTensors must have the same dimension names to concatenate, self:{self.names} other:{other.names}"
            )
        try:
            return NamedTensor(
                torch.cat([self.tensor, other.tensor], dim=-1),
                self.names.copy(),
                self.feature_names + other.feature_names,
            )
        except Exception as e:
            raise ValueError(f"Error while concatenating {self} and {other}") from e

    def __ror__(self, other: Union["NamedTensor", None]) -> "NamedTensor":
        return self.__or__(other)

    @staticmethod
    def concat(nts: List["NamedTensor"]) -> "NamedTensor":
        """
        Safely concat a list of NamedTensors along the last dimension
        in one shot.
        """
        if len(nts) == 0:
            raise ValueError("Cannot concatenate an empty list of NamedTensors")
        if len(nts) == 1:
            return nts[0].clone()
        else:
            # Check features names are distinct between the n named tensors
            feature_names = set()
            for nt in nts:
                if feature_names & set(nt.feature_names):
                    raise ValueError(
                        f"Feature names must be distinct between the named tensors to concat\n"
                        f"Found duplicates: {feature_names & set(nt.feature_names)}"
                    )
                feature_names |= set(nt.feature_names)

            # Check that all named tensors have the same names
            if not all(nt.names == nts[0].names for nt in nts):
                raise ValueError(
                    "NamedTensors must have the same dimension names to concatenate"
                )

            # Concat in one shot
            return NamedTensor(
                torch.cat([nt.tensor for nt in nts], dim=-1),
                nts[0].names.copy(),
                list(chain.from_iterable(nt.feature_names for nt in nts)),
            )

    def dim_index(self, dim_name: str) -> int:
        """
        Return the index of a dimension given its name.
        """
        return self.names.index(dim_name)

    def clone(self):
        return NamedTensor(
            tensor=deepcopy(self.tensor).to(self.tensor.device),
            names=self.names.copy(),
            feature_names=self.feature_names.copy(),
        )

    def __getitem__(self, feature_name: str) -> torch.Tensor:
        """
        Get one feature from the features dimension of the tensor by name.
        The returned tensor has the same number of dimensions as the original tensor.
        """
        try:
            return self.select_dim(
                self.feature_dim_name, self.feature_names_to_idx[feature_name]
            ).unsqueeze(self.names.index(self.feature_dim_name))
        except KeyError:
            raise ValueError(
                f"Feature {feature_name} not found in {self.feature_names}"
            )

    def type_(self, new_type):
        """
        Modify the type of the underlying torch tensor
        by calling torch's .type method

        in_place operation for this class, the internal
        tensor is replaced by the new one.
        """
        self.tensor = self.tensor.type(new_type)

    def flatten_(self, flatten_dim_name: str, start_dim: int, end_dim: int):
        """
        Flatten the underlying tensor from start_dim to end_dim.
        Deletes flattened dimension names and insert
        the new one.
        """
        self.tensor = torch.flatten(self.tensor, start_dim, end_dim)

        # Remove the flattened dimensions from the names
        # and insert the replacing one
        self.names = (
            self.names[:start_dim] + [flatten_dim_name] + self.names[end_dim + 1 :]
        )

    def unflatten_(
        self, dim: int, unflattened_size: torch.Size, unflatten_dim_name: List
    ):
        """
        Unflatten the dimension dim of the underlying tensor.
        Insert unflattened_size dimension instead
        """
        self.tensor = self.tensor.unflatten(dim, unflattened_size)
        self.names = self.names[:dim] + [*unflatten_dim_name] + self.names[dim + 1 :]

    def squeeze_(self, dim_name: Union[List[str], str]):
        """
        Squeeze the underlying tensor along the dimension(s)
        given its/their name(s).
        """
        if isinstance(dim_name, str):
            dim_name = [dim_name]
        dim_indices = [self.names.index(name) for name in dim_name]
        self.tensor = torch.squeeze(self.tensor, dim=dim_indices)
        for name in dim_name:
            self.names.remove(name)

    def unsqueeze_(self, dim_name: str, dim_index: int):
        """ "
        Insert a new dimension dim_name of size 1 at dim_index
        """
        self.tensor = torch.unsqueeze(self.tensor, dim_index)
        self.names.insert(dim_index, dim_name)

    def select_dim(
        self, dim_name: str, index: int, bare_tensor: bool = True
    ) -> Union["NamedTensor", torch.Tensor]:
        """
        Return the tensor indexed along the dimension dim_name
        with the index index.
        The given dimension is removed from the tensor.
        See https://pytorch.org/docs/stable/generated/torch.select.html
        """
        if bare_tensor:
            return self.tensor.select(self.names.index(dim_name), index)
        else:
            # if they try to select the features it will break as
            # the feature dimension is not present anymore
            return NamedTensor(
                self.select_dim(dim_name, index, bare_tensor=True),
                self.names[: self.names.index(dim_name)]
                + self.names[self.names.index(dim_name) + 1 :],
                self.feature_names,
                feature_dim_name=self.feature_dim_name,
            )

    def index_select_dim(
        self, dim_name: str, indices: torch.Tensor, bare_tensor: bool = True
    ) -> Union["NamedTensor", torch.Tensor]:
        """
        Return the tensor indexed along the dimension dim_name
        with the indices tensor.
        The returned tensor has the same number of dimensions as the original tensor (input).
        The dimth dimension has the same size as the length of index; other dimensions have
        the same size as in the original tensor.
        See https://pytorch.org/docs/stable/generated/torch.index_select.html
        """
        if bare_tensor:
            return self.tensor.index_select(
                self.names.index(dim_name),
                torch.Tensor(indices).type(torch.int64).to(self.device),
            )
        else:
            return NamedTensor(
                self.index_select_dim(dim_name, indices, bare_tensor=True),
                self.names,
                (
                    self.feature_names
                    if dim_name != self.feature_dim_name
                    else [self.feature_names[i] for i in indices]
                ),
                feature_dim_name=self.feature_dim_name,
            )

    def dim_size(self, dim_name: str) -> int:
        """
        Return the size of a dimension given its name.
        """
        try:
            return self.tensor.size(self.names.index(dim_name))
        except ValueError as ve:
            raise ValueError(f"Dimension {dim_name} not found in {self.names}") from ve

    @property
    def spatial_dim_idx(self) -> List[int]:
        """
        Return the indices of the spatial dimensions in the tensor.
        """
        return sorted(
            self.names.index(name)
            for name in set(self.SPATIAL_DIM_NAMES).intersection(set(self.names))
        )

    def unsqueeze_and_expand_from_(self, other: "NamedTensor"):
        """
        Unsqueeze and expand the tensor to have the same number of spatial dimensions
        as another NamedTensor.
        Injects new dimensions where the missing names are.
        """
        missing_names = set(other.names) - set(self.names)
        missing_names &= set(self.SPATIAL_DIM_NAMES)

        if missing_names:
            index_to_unsqueeze = [
                (name, other.names.index(name)) for name in missing_names
            ]
            for name, idx in sorted(index_to_unsqueeze, key=lambda x: x[1]):
                self.tensor = torch.unsqueeze(self.tensor, idx)
                self.names.insert(idx, name)

            expander = []
            for _, name in enumerate(self.names):
                expander.append(other.dim_size(name) if name in missing_names else -1)

            self.tensor = self.tensor.expand(*expander)

    @staticmethod
    def new_like(tensor: torch.Tensor, other: "NamedTensor") -> "NamedTensor":
        """
        Create a new NamedTensor with the same names and feature names as another NamedTensor
        and a tensor of the same shape as the input tensor.
        """
        return NamedTensor(tensor, other.names.copy(), other.feature_names.copy())

    @staticmethod
    def expand_to_batch_like(
        tensor: torch.Tensor, other: "NamedTensor"
    ) -> "NamedTensor":
        """
        Create a new NamedTensor with the same names and feature names as another NamedTensor
        with an extra first dimension called 'batch' using the supplied tensor.
        Supplied new 'batched' tensor must have one more dimension than other.
        """
        names = ["batch"] + other.names
        if tensor.dim() != len(names):
            raise ValueError(
                f"Tensor dim {tensor.dim()} must match number of names {len(names)} with extra batch dim"
            )
        return NamedTensor(tensor, ["batch"] + other.names, other.feature_names.copy())

    @property
    def device(self) -> torch.device:
        return self.tensor.device

    def pin_memory_(self):
        """
        'In place' operation to pin the underlying tensor to memory.
        """
        self.tensor = self.tensor.pin_memory()

    def to_(self, *args, **kwargs):
        """
        'In place' operation to call torch's 'to' method on the underlying tensor.
        """
        self.tensor = self.tensor.to(*args, **kwargs)


@dataclass(slots=True)
class Item:
    """
    Dataclass holding one Item.
    inputs has shape (timestep, lat, lon, features)
    outputs has shape (timestep, lat, lon, features)
    forcing has shape (timestep, lat, lon, features)
    """

    inputs: NamedTensor
    forcing: NamedTensor
    outputs: NamedTensor

    def unsqueeze_(self, dim_name: str, dim_index: int):
        """
        Insert a new dimension dim_name at dim_index of size 1
        """
        self.inputs.unsqueeze_(dim_name, dim_index)
        self.outputs.unsqueeze_(dim_name, dim_index)
        self.forcing.unsqueeze_(dim_name, dim_index)

    def squeeze_(self, dim_name: Union[List[str], str]):
        """
        Squeeze the underlying tensor along the dimension(s)
        given its/their name(s).
        """
        self.inputs.squeeze_(dim_name)
        self.outputs.squeeze_(dim_name)
        self.forcing.squeeze_(dim_name)

    def to_(self, *args, **kwargs):
        """
        'In place' operation to call torch's 'to' method on the underlying NamedTensors.
        """
        self.inputs.to_(*args, **kwargs)
        self.outputs.to_(*args, **kwargs)
        self.forcing.to_(*args, **kwargs)

    def pin_memory(self):
        """
        Custom Item must implement this method to pin the underlying tensors to memory.
        See https://pytorch.org/docs/stable/data.html#memory-pinning
        """
        self.inputs.pin_memory_()
        self.forcing.pin_memory_()
        self.outputs.pin_memory_()
        return self

    def __post_init__(self):
        """
        Checks that the dimensions of the inputs, outputs are consistent.
        This is necessary for our auto-regressive training.
        """
        if self.inputs.names != self.outputs.names:
            raise ValueError(
                f"Inputs and outputs must have the same dim names, got {self.inputs.names} and {self.outputs.names}"
            )

        # Also check feature names
        if self.inputs.feature_names != self.outputs.feature_names:
            raise ValueError(
                f"Inputs and outputs must have the same feature names, "
                f"got {self.inputs.feature_names} and {self.outputs.feature_names}"
            )

    def __str__(self) -> str:
        """
        Utility method to explore a batch/item shapes and names.
        """
        table = []
        for attr in (f.name for f in fields(self)):
            nt: NamedTensor = getattr(self, attr)
            if nt is not None:
                for feature_name in nt.feature_names:
                    tensor = nt[feature_name]
                    table.append(
                        [
                            attr,
                            nt.names,
                            list(nt[feature_name].shape),
                            feature_name,
                            tensor.min(),
                            tensor.max(),
                        ]
                    )
        headers = [
            "Type",
            "Dimension Names",
            "Torch Shape",
            "feature name",
            "Min",
            "Max",
        ]
        return str(tabulate(table, headers=headers, tablefmt="simple_outline"))


@dataclass
class ItemBatch(Item):
    """
    Dataclass holding a batch of items.
    input has shape (batch, timestep, lat, lon, features)
    output has shape (batch, timestep, lat, lon, features)
    forcing has shape (batch, timestep, lat, lon, features)
    """

    @cached_property
    def batch_size(self):
        return self.inputs.dim_size("batch")

    @cached_property
    def num_input_steps(self):
        return self.inputs.dim_size("timestep")

    @cached_property
    def num_pred_steps(self):
        return self.outputs.dim_size("timestep")


def collate_fn(items: List[Item]) -> ItemBatch:
    """
    Collate a list of item. Add one dimension at index zero to each NamedTensor.
    Necessary to form a batch from a list of items.
    See https://pytorch.org/docs/stable/data.html#working-with-collate-fn
    """
    # Here we postpone that for each batch the same dimension should be present.
    batch_of_items = {}

    # Iterate over inputs, outputs and forcing fields
    for field_name in (f.name for f in fields(Item)):
        batched_tensor = collate_tensor_fn(
            [getattr(item, field_name).tensor for item in items]
        ).type(torch.float32)

        batch_of_items[field_name] = NamedTensor.expand_to_batch_like(
            batched_tensor, getattr(items[0], field_name)
        )

    return ItemBatch(**batch_of_items)


@dataclass
class Statics(RegisterFieldsMixin):
    """
    Static fields of the dataset.
    Tensor can be registered as buffer in a lightning module
    using the register_buffers method.
    """

    # border_mask: torch.Tensor
    grid_static_features: NamedTensor
    grid_shape: Tuple[int, int]
    border_mask: torch.Tensor = field(init=False)
    interior_mask: torch.Tensor = field(init=False)

    def __post_init__(self):
        self.border_mask = self.grid_static_features["border_mask"]
        self.interior_mask = 1.0 - self.border_mask

    @cached_property
    def meshgrid(self) -> torch.Tensor:
        """
        Return a tensor concatening X,Y
        """
        return einops.rearrange(
            torch.cat(
                [
                    self.grid_static_features["x"],
                    self.grid_static_features["y"],
                ],
                dim=-1,
            ),
            ("x y n -> n x y"),
        )


@dataclass
class Stats:
    fname: Path

    def __post_init__(self):
        self.stats = torch.load(self.fname, "cpu", weights_only=True)

    def items(self):
        return self.stats.items()

    def __getitem__(self, shortname: str):
        return self.stats[shortname]

    def to_list(
        self,
        aggregate: Literal["mean", "std", "min", "max"],
        shortnames: List[str],
        dtype: torch.dtype = torch.float32,
    ) -> list:
        """
        Get a tensor with the stats inside.
        The order is the one of the shortnames.

        Args:
            aggregate : Statistics wanted
            names (List[str]): Field for which we want stats

        Returns:
            _type_: _description_
        """
        if len(shortnames) > 0:
            return torch.stack(
                [self[name][aggregate] for name in shortnames], dim=0
            ).type(dtype)
        else:
            return []


@dataclass(slots=True)
class DatasetInfo:
    """
    This dataclass holds all the informations
    about the dataset that other classes
    and functions need to interact with it.
    """

    name: str  # Name of the dataset
    domain_info: "DomainInfo"  # Information used for plotting
    units: Dict[str, str]  # d[shortname] = unit (str)
    weather_dim: int
    forcing_dim: int
    step_duration: (
        float  # Duration (in hour) of one step in the dataset. 0.25 means 15 minutes.
    )
    statics: Statics  # A lot of static variables
    stats: Stats
    diff_stats: Stats
    state_weights: Dict[str, float]
    shortnames: Dict[str, List[str]] = None

    def summary(self):
        """
        Print a table summarizing variables present in the dataset (and their role)
        """
        print(f"\n Summarizing {self.name} \n")
        print(f"Step_duration {self.step_duration}")
        print(f"Static fields {self.statics.grid_static_features.feature_names}")
        print(f"Grid static features {self.statics.grid_static_features}")
        print(f"Features shortnames {self.shortnames}")
        for p in ["input", "input_output", "output"]:
            names = self.shortnames[p]
            print(names)
            mean = self.stats.to_list("mean", names)
            std = self.stats.to_list("std", names)
            mini = self.stats.to_list("min", names)
            maxi = self.stats.to_list("max", names)
            units = [self.units[name] for name in names]
            if p != "input":
                diff_mean = self.diff_stats.to_list("mean", names)
                diff_std = self.diff_stats.to_list("std", names)
                weight = [self.state_weights[name] for name in names]

                data = list(
                    zip(
                        names, units, mean, std, mini, maxi, diff_mean, diff_std, weight
                    )
                )
                table = tabulate(
                    data,
                    headers=[
                        "Name",
                        "Unit",
                        "Mean",
                        "Std",
                        "Minimum",
                        "Maximum",
                        "DiffMean",
                        "DiffStd",
                        "Weight in Loss",
                    ],
                    tablefmt="simple_outline",
                )
            else:
                data = list(zip(names, units, mean, std, mini, maxi))
                table = tabulate(
                    data,
                    headers=["Name", "Unit", "Mean", "Std", "Minimun", "Maximum"],
                    tablefmt="simple_outline",
                )
            if data:
                print(p.upper())  # Print the kind of variable
                print(table)  # Print the table


@dataclass(slots=True)
class Period:
    # first day of the period (included)
    # each day of the period will be separated from start by an integer multiple of 24h
    # note that the start date valid hour ("t0") may not be 00h00
    start: dt.datetime
    # last day of the period (included)
    end: dt.datetime
    # In hours, step btw the t0 of consecutive terms
    step_duration: int
    name: str
    # first term (= time delta wrt to a date t0) that is admissible
    term_start: int = 0
    # last term (= time delta wrt to a date start) that is admissible
    term_end: int = 23

    def __post_init__(self, start: int, end: int):
        self.start = dt.datetime.strptime(str(start), "%Y%m%d%H")
        self.end = dt.datetime.strptime(str(end), "%Y%m%d%H")

    @property
    def terms_list(self) -> np.array:
        return np.arange(
            self.term_start,
            self.term_end + np.timedelta64(1, "h"),
            np.timedelta64(self.step_duration, "h"),
            dtype="datetime64[s]",
        )

    @property
    def date_list(self) -> np.array:
        """
        List all dates available for the period, with a 24h leap
        """
        return np.arange(
            self.start,
            self.end + np.timedelta64(1, "d"),
            np.timedelta64(1, "d"),
            dtype="datetime64[s]",
        ).tolist()


# This namedtuple contains attributes that are used by the Grid class
# These attributes are retrieved from disk in any user-defined manner.
# It is there to define the expected type of the retrieval function.
GridConfig = namedtuple(
    "GridConfig", "full_size latitude longitude geopotential landsea_mask"
)


@dataclass
class Grid:
    name: str
    load_grid_info_func: Callable[
        [Any], GridConfig
    ]  # function to load grid data (customizable)
    border_size: int = 10

    # subdomain selection: If (0,0,0,0) the whole domain is kept.
    subdomain: Tuple[int] = (0, 0, 0, 0)
    # Note : training won't work with the full domain on some NN because the size
    # can't be divided by 2. Minimal domain : [0,1776,0,2800]
    x: int = field(init=False)  # X dimension of the grid (longitudes)
    y: int = field(init=False)  # Y dimension of the grid (latitudes)
    # projection information (e.g for plotting)
    proj_name: str = "PlateCarree"
    projection_kwargs: dict = field(default_factory={})

    def __post_init__(self):
        self.grid_config = self.get_grid_info()
        # Setting correct subdomain if no subdomain is selected.
        if sum(self.subdomain) == 0:
            self.subdomain = (
                0,
                self.grid_config.full_size[0],
                0,
                self.grid_config.full_size[1],
            )
        self.x = self.subdomain[1] - self.subdomain[0]
        self.y = self.subdomain[3] - self.subdomain[2]

    def get_grid_info(self) -> GridConfig:
        return self.load_grid_info_func(self.name)

    @cached_property
    def lat(self) -> np.array:
        latitudes = self.grid_config.latitude[self.subdomain[0] : self.subdomain[1]]
        return np.transpose(np.tile(latitudes, (self.y, 1)))

    @cached_property
    def lon(self) -> np.array:
        longitudes = self.grid_config.longitude[self.subdomain[2] : self.subdomain[3]]
        return np.tile(longitudes, (self.x, 1))

    # TODO : from the grib, save a npy lat lon h mask for each grid
    @property
    def geopotential(self) -> np.array:
        return self.grid_config.geopotential[
            self.subdomain[0] : self.subdomain[1], self.subdomain[2] : self.subdomain[3]
        ]

    @property
    def landsea_mask(self) -> np.array:
        if self.grid_config.landsea_mask is not None:
            return self.grid_config.landsea_mask[
                self.subdomain[0] : self.subdomain[1],
                self.subdomain[2] : self.subdomain[3],
            ]
        return np.zeros((self.x, self.y))  # TODO : add real mask

    @property
    def border_mask(self) -> np.array:
        if self.border_size > 0:
            border_mask = np.ones((self.x, self.y)).astype(bool)
            size = self.border_size
            border_mask[size:-size, size:-size] *= False
        elif self.border_size == 0:
            border_mask = np.ones((self.x, self.y)).astype(bool) * False
        else:
            raise ValueError(f"Bordersize should be positive. Get {self.border_size}")
        return border_mask

    @property
    def N_grid(self) -> int:
        return self.x * self.y

    @cached_property
    def grid_limits(self):
        grid_limits = [  # In projection (llon, ulon, llat, ulat)
            float(self.grid_config.longitude[self.subdomain[2]]),  # min y
            float(self.grid_config.longitude[self.subdomain[3] - 1]),  # max y
            float(self.grid_config.latitude[self.subdomain[1] - 1]),  # max x
            float(self.grid_config.latitude[self.subdomain[0]]),  # min x
        ]
        return grid_limits

    @cached_property
    def meshgrid(self) -> np.array:
        """Build a meshgrid from coordinates position."""
        latitudes = self.grid_config.latitude[self.subdomain[0] : self.subdomain[1]]
        longitudes = self.grid_config.longitude[self.subdomain[2] : self.subdomain[3]]
        meshgrid = np.array(np.meshgrid(longitudes, latitudes))
        return meshgrid  # shape (2, x, y)

    @cached_property
    def projection(self):
        func = getattr(cartopy.crs, self.proj_name)
        return func(**self.projection_kwargs)


@dataclass(slots=True)
<<<<<<< HEAD
class Settings:
    """
    Main settings defining the timesteps of a data sample (regardless of parameters)
    that will be used during training/inference.
    You can interact with these values by defining a `settings` field in the configuration json file.
=======
class SamplePreprocSettings:
    """
    Main settings defining the timesteps of a data sample (regardless of parameters)
    and additional preprocessing information
    that will be used during training/inference.
    Values can be modified by defining a `settings` field in the configuration json file.
>>>>>>> cbdeee5c
    """

    dataset_name: str
    num_input_steps: int  # Number of input timesteps
    num_pred_steps: int  # Number of output timesteps
<<<<<<< HEAD
=======
    step_duration: float  # duration in hour
>>>>>>> cbdeee5c
    standardize: bool = True
    file_format: Literal["npy", "grib"] = "grib"
    members: Tuple[int] = (0,)


<<<<<<< HEAD
# This namedtuple contains attributes that are used by the Param class
=======
# This namedtuple contains attributes that are used by the WeatherParam class
>>>>>>> cbdeee5c
# These attributes are retrieved from disk in any user-defined manner.
# It is there to define the expected type of the retrieval function.
ParamConfig = namedtuple(
    "ParamConfig", "unit level_type long_name grid grib_name grib_param"
)


@dataclass(slots=True)
<<<<<<< HEAD
class Param:
=======
class WeatherParam:
    """
    This class represent a single weather parameter (seen as a 2D field)
    with all attributes used to retrieve and manipulate the parameter;
    Used in the construction of the Dataset object.
    """

>>>>>>> cbdeee5c
    name: str
    level: int
    grid: Grid
    load_param_info: Callable[[str], ParamConfig]
    # Parameter status :
    # input = forcings, output = diagnostic, input_output = classical weather var
    kind: Literal["input", "output", "input_output"]
<<<<<<< HEAD
=======
    # function to retrieve the weight given to the parameter in the loss, depending on the level
>>>>>>> cbdeee5c
    get_weight_per_level: Callable[[int, str], [float]]
    level_type: str = field(init=False)
    long_name: str = field(init=False)
    unit: str = field(init=False)
    native_grid: str = field(init=False)
    grib_name: str = field(init=False)
    grib_param: str = field(init=False)

    def __post_init__(self):
        param_info = self.load_param_info(self.name)
        self.unit = param_info.unit
        if param_info.level_type in ["heightAboveGround", "meanSea", "surface"]:
            self.level_type = param_info.level_type
        else:
            self.level_type = "isobaricInhPa"
        self.long_name = param_info.long_name
        self.native_grid = param_info.grid
        self.grib_name = param_info.grib_name
        self.grib_param = param_info.grib_param

    @property
    def state_weight(self) -> float:
        """Weight to confer to the param in the loss function"""
        return self.get_weight_per_level(self.level, self.level_type)

    @property
    def parameter_name(self) -> str:
        return f"{self.long_name}_{self.level}_{self.level_type}"

    @property
    def parameter_short_name(self) -> str:
        return f"{self.name}_{self.level}_{self.level_type}"


def get_param_list(
    conf: dict,
    grid: Grid,
<<<<<<< HEAD
    load_param_info: Callable[[str], ParamConfig],
    get_weight_per_level: Callable[[str], float],
) -> List[Param]:
    param_list = []
    for name, values in conf["params"].items():
        for lvl in values["levels"]:
            param = Param(
=======
    # function to retrieve all parameters information about the dataset
    load_param_info: Callable[[str], ParamConfig],
    # function to retrieve the weight given to the parameter in the loss
    get_weight_per_level: Callable[[str], float],
) -> List[WeatherParam]:
    param_list = []
    for name, values in conf["params"].items():
        for lvl in values["levels"]:
            param = WeatherParam(
>>>>>>> cbdeee5c
                name=name,
                level=lvl,
                grid=grid,
                load_param_info=load_param_info,
                kind=values["kind"],
                get_weight_per_level=get_weight_per_level,
            )
            param_list.append(param)
    return param_list


<<<<<<< HEAD
#############################################################
#                            SAMPLE                         #
#############################################################


@dataclass(slots=True)
class Sample:
    """Describes a sample"""

    timestamps: Timestamps
    settings: Settings
    params: List[Param]
    stats: Stats
    grid: Grid
    exists: Callable[[Any], bool]
    get_param_tensor: Callable[[Any], torch.tensor]
    member: int = 0

    def __post_init__(self):
        """Setups time variables to be able to define a sample.
        For example for n_inputs = 2, n_preds = 3, step_duration = 3h:
        all_steps = [-1, 0, 1, 2, 3]
        all_timesteps = [-3h, 0h, 3h, 6h, 9h]
        pred_timesteps = [3h, 6h, 9h]
        all_dates = [24/10/22 21:00,  24/10/23 00:00, 24/10/23 03:00, 24/10/23 06:00, 24/10/23 09:00]
        """

        if self.settings.num_input_steps + self.settings.num_output_steps != len(
            self.timestamps.validity_times
        ):
            raise Exception("Length terms does not match inputs + outputs")
        self.input_timestamps = Timestamps(
            self.timestamps.datetime,
            self.timestamps.terms[: self.settings.num_input_steps],
            self.timestamps.validity_times[: self.settings.num_input_steps],
        )
        self.output_timestamps = Timestamps(
            self.timestamps.datetime,
            self.timestamps.terms[self.settings.num_input_steps :],
            self.timestamps.validity_times[self.settings.num_input_steps :],
        )

    def __repr__(self):
        return f"Date t0 {self.timestamps.datetime}, input leadtimes {self.input_terms}, output leadtimes {self.output_terms}"

    def is_valid(self) -> bool:
        for param in self.params:
            if not exists(self.dataset_name, param, self.timestamps, file_format):
                return False
        return True

    def load(self, no_standardize: bool = False) -> Item:
        """
        Return inputs, outputs, forcings as tensors concatenated into a Item.
        """
        linputs, loutputs = [], []

        # Reading parameters from files
        for param in self.params:
            state_kwargs = {
                "feature_names": [param.parameter_short_name],
                "names": ["timestep", "lat", "lon", "features"],
            }
            if param.kind == "input":
                # forcing is taken for every predicted step
                tensor = get_param_tensor(
                    param=param,
                    stats=self.stats,
                    timestamps=self.input_timestamps,
                    settings=self.settings,
                    standardize=(self.settings.standardize and not no_standardize),
                    member=self.member,
                )
                tmp_state = NamedTensor(tensor=tensor, **deepcopy(state_kwargs))

            elif param.kind == "output":
                tensor = get_param_tensor(
                    param=param,
                    stats=self.stats,
                    timestamps=self.output_timestamps,
                    settings=self.settings,
                    standardize=(self.settings.standardize and not no_standardize),
                    member=self.member,
                )
                tmp_state = NamedTensor(tensor=tensor, **deepcopy(state_kwargs))
                loutputs.append(tmp_state)

            else:  # input_output
                tensor = get_param_tensor(
                    param=param,
                    stats=self.stats,
                    timestamps=self.timestamps,
                    settings=self.settings,
                    standardize=(self.settings.standardize and not no_standardize),
                    member=self.member,
                )
                state_kwargs["names"][0] = "timestep"
                tmp_state = NamedTensor(
                    tensor=tensor[-self.settings.num_pred_steps :],
                    **deepcopy(state_kwargs),
                )

                loutputs.append(tmp_state)
                tmp_state = NamedTensor(
                    tensor=tensor[: self.settings.num_input_steps],
                    **deepcopy(state_kwargs),
                )
                linputs.append(tmp_state)

        lforcings = generate_forcings(
            date=self.timestamps.datetime,
            output_terms=self.output_timestamps.terms,
            grid=self.grid,
        )

        for forcing in lforcings:
            forcing.unsqueeze_and_expand_from_(linputs[0])

        return Item(
            inputs=NamedTensor.concat(linputs),
            outputs=NamedTensor.concat(loutputs),
            forcing=NamedTensor.concat(lforcings),
        )

    def plot(self, item: Item, step: int, save_path: Path = None) -> None:
        # Retrieve the named tensor
        ntensor = item.inputs if step <= 0 else item.outputs

        # Retrieve the timestep data index
        if step <= 0:  # input step
            index_tensor = step + self.settings.num_input_steps - 1
        else:  # output step
            index_tensor = step - 1

        # Sort parameters by level, to plot each level on one line
        levels = sorted(list(set([p.level for p in self.params])))
        dict_params = {level: [] for level in levels}
        for param in self.params:
            if param.parameter_short_name in ntensor.feature_names:
                dict_params[param.level].append(param)

        # Groups levels 0m, 2m and 10m on one "surf" level
        dict_params["surf"] = []
        for lvl in [0, 2, 10]:
            if lvl in levels:
                dict_params["surf"] += dict_params.pop(lvl)

        # Plot settings
        kwargs = {"projection": self.grid.projection}
        nrows = len(dict_params.keys())
        ncols = max([len(param_list) for param_list in dict_params.values()])
        fig, axs = plt.subplots(nrows, ncols, figsize=(20, 15), subplot_kw=kwargs)

        for i, level in enumerate(dict_params.keys()):
            for j, param in enumerate(dict_params[level]):
                pname = param.parameter_short_name
                tensor = ntensor[pname][index_tensor, :, :, 0]
                arr = tensor.numpy()[::-1]  # invert latitude
                vmin, vmax = self.stats[pname]["min"], self.stats[pname]["max"]
                img = axs[i, j].imshow(
                    arr, vmin=vmin, vmax=vmax, extent=self.grid.grid_limits
                )
                axs[i, j].set_title(pname)
                axs[i, j].coastlines(resolution="50m")
                cbar = fig.colorbar(img, ax=axs[i, j], fraction=0.04, pad=0.04)
                cbar.set_label(param.unit)

        plt.suptitle(
            f"Run: {self.timestamps.datetime} - Valid time: {self.timestamps.validity_times[step]}"
        )
        plt.tight_layout()

        if save_path is not None:
            plt.savefig(save_path)
            plt.close()

    @gif.frame
    def plot_frame(self, item: Item, step: int) -> None:
        self.plot(item, step)

    def plot_gif(self, save_path: Path):
        # We don't want to standardize data for plots
        item = self.load(no_standardize=True)
        frames = []
        n_inputs, n_preds = self.settings.num_input_steps, self.settings.num_pred_steps
        steps = list(range(-n_inputs + 1, n_preds + 1))
        for step in tqdm.tqdm(steps, desc="Making gif"):
            frame = self.plot_frame(item, step)
            frames.append(frame)
        gif.save(frames, str(save_path), duration=250)


=======
>>>>>>> cbdeee5c
@dataclass(slots=True)
class TorchDataloaderSettings:
    """
    Settings for the torch dataloader
    """

    batch_size: int = 1
    num_workers: int = 1
    pin_memory: bool = False
    prefetch_factor: Union[int, None] = None
    persistent_workers: bool = False


class DatasetABC(ABC):
    """
    Abstract Base class defining the mandatory
    properties and methods a dataset MUST
    implement.
    """

    @abstractmethod
    def torch_dataloader(self, tl_settings: TorchDataloaderSettings) -> DataLoader:
        """
        Builds a torch dataloader from self.
        """

    @abstractproperty
    def dataset_info(self) -> DatasetInfo:
        """
        Return the object DatasetInfo
        """

    @abstractproperty
    def meshgrid(self) -> np.array:
        """
        array of shape (2, num_lat, num_lon)
        of (lat, lon) values
        """

    @cached_property
    def grid_shape(self) -> tuple:
        x, _ = self.meshgrid
        return x.shape

    @abstractproperty
    def geopotential_info(self) -> np.array:
        """
        array of shape (num_lat, num_lon)
        with geopotential value for each datapoint
        """

    @abstractproperty
    def cache_dir(self) -> Path:
        """
        Cache directory of the dataset.
        Used at least to get statistics.
        """
        pass

    def compute_mean_std_min_max(
        self, type_tensor: Literal["inputs", "outputs", "forcing"]
    ):
        """
        Compute mean and standard deviation for this dataset.
        """
        random_batch = next(iter(self.torch_dataloader()))
        named_tensor = getattr(random_batch, type_tensor)
        n_features = len(named_tensor.feature_names)
        sum_means = torch.zeros(n_features)
        sum_squares = torch.zeros(n_features)
        ndim_features = len(named_tensor.tensor.shape) - 1
        flat_input = named_tensor.tensor.flatten(0, ndim_features - 1)  # (X, Features)
        best_min = torch.min(flat_input, dim=0).values
        best_max = torch.max(flat_input, dim=0).values
        counter = 0
        if self.settings.standardize:
            raise ValueError("Your dataset should not be standardized.")

        for batch in tqdm(
            self.torch_dataloader(), desc=f"Computing {type_tensor} stats"
        ):
            tensor = getattr(batch, type_tensor).tensor
            tensor = tensor.flatten(1, 3)  # Flatten to be (Batch, X, Features)
            counter += tensor.shape[0]  # += batch size

            sum_means += torch.sum(tensor.mean(dim=1), dim=0)  # (d_features)
            sum_squares += torch.sum((tensor**2).mean(dim=1), dim=0)  # (d_features)

            mini = torch.min(tensor, 1).values[0]
            stack_mini = torch.stack([best_min, mini], dim=0)
            best_min = torch.min(stack_mini, dim=0).values  # (d_features)

            maxi = torch.max(tensor, 1).values[0]
            stack_maxi = torch.stack([best_max, maxi], dim=0)
            best_max = torch.max(stack_maxi, dim=0).values  # (d_features)

        mean = sum_means / counter
        second_moment = sum_squares / counter
        std = torch.sqrt(second_moment - mean**2)  # (d_features)

        stats = {}
        for i, name in enumerate(named_tensor.feature_names):
            stats[name] = {
                "mean": mean[i],
                "std": std[i],
                "min": best_min[i],
                "max": best_max[i],
            }
        return stats

    def compute_parameters_stats(self):
        """
        Compute mean and standard deviation for this dataset.
        """
        all_stats = {}
        for type_tensor in ["inputs", "outputs", "forcing"]:
            stats_dict = self.compute_mean_std_min_max(type_tensor)
            for feature, stats in stats_dict.items():
                # If feature was computed multiple times we keep only first occurence
                if feature not in all_stats.keys():
                    all_stats[feature] = stats

        dest_file = self.cache_dir / "parameters_stats.pt"
        torch_save(all_stats, dest_file)
        print(f"Parameters statistics saved in {dest_file}")

    def compute_time_step_stats(self):
        random_inputs = next(iter(self.torch_dataloader())).inputs
        n_features = len(random_inputs.feature_names)
        sum_means = torch.zeros(n_features)
        sum_squares = torch.zeros(n_features)
        counter = 0
        if not self.settings.standardize:
            raise ValueError("Your dataset should be standardized.")

        for batch in tqdm(self.torch_dataloader()):
            # Here we assume that data are in 2 or 3 D
            inputs = batch.inputs.tensor
            outputs = batch.outputs.tensor

            in_out = torch.cat([inputs, outputs], dim=1)
            diff = (
                in_out[:, 1:] - in_out[:, :-1]
            )  # Substract information on time dimension
            diff = diff.flatten(1, 3)  # Flatten everybody to be (Batch, X, Features)

            counter += in_out.shape[0]  # += batch size
            sum_means += torch.sum(diff.mean(dim=1), dim=0)  # (d_features)
            sum_squares += torch.sum((diff**2).mean(dim=1), dim=0)  # (d_features)

        diff_mean = sum_means / counter
        diff_second_moment = sum_squares / counter
        diff_std = torch.sqrt(diff_second_moment - diff_mean**2)  # (d_features)
        store_d = {}

        # Storing variable statistics
        for i, name in enumerate(batch.inputs.feature_names):
            store_d[name] = {
                "mean": diff_mean[i],
                "std": diff_std[i],
            }
        # Diff mean and std of forcing variables are not used during training so we
        # store fixed values : mean = 0, std = 1
        for name in batch.forcing.feature_names:
            store_d[name] = {"mean": torch.tensor(0), "std": torch.tensor(1)}
        dest_file = self.cache_dir / "diff_stats.pt"
        torch_save(store_d, self.cache_dir / "diff_stats.pt")
        print(f"Parameters time diff stats saved in {dest_file}")

    @property
    def dataset_extra_statics(self) -> List[NamedTensor]:
        """
        Datasets can override this method to add
        more static data.
        """
        return []

    @cached_property
    def grid_static_features(self):
        """
        Grid static features
        """
        # -- Static grid node features --
        xy = self.meshgrid  # (2, N_x, N_y)
        grid_xy = torch.tensor(xy)
        # Need to rearange
        pos_max = torch.max(torch.max(grid_xy, dim=1).values, dim=1).values
        pos_min = torch.min(torch.min(grid_xy, dim=1).values, dim=1).values
        grid_xy = (einops.rearrange(grid_xy, ("n x y -> x y n")) - pos_min) / (
            pos_max - pos_min
        )  # Rearange and divide  by maximum coordinate

        # (Nx, Ny, 1)
        geopotential = torch.tensor(self.geopotential_info).unsqueeze(
            2
        )  # (N_x, N_y, 1)
        gp_min = torch.min(geopotential)
        gp_max = torch.max(geopotential)
        # Rescale geopotential to [0,1]
        if gp_max != gp_min:
            geopotential = (geopotential - gp_min) / (gp_max - gp_min)  # (N_x,N_y, 1)
        else:
            warnings.warn("Geopotential is constant. Set it to 1")
            geopotential = geopotential / gp_max

        grid_border_mask = torch.tensor(self.border_mask).unsqueeze(2)  # (N_x, N_y,1)

        feature_names = []
        for x in self.dataset_extra_statics:
            feature_names += x.feature_names
        state_var = NamedTensor(
            tensor=torch.cat(
                [grid_xy, geopotential, grid_border_mask]
                + [x.tensor for x in self.dataset_extra_statics],
                dim=-1,
            ),
            feature_names=["x", "y", "geopotential", "border_mask"]
            + feature_names,  # Noms des champs 2D
            names=["lat", "lon", "features"],
        )
        state_var.type_(torch.float32)
        return state_var

    @cached_property
    def statics(self) -> Statics:
        return Statics(
            **{
                "grid_static_features": self.grid_static_features,
                "grid_shape": self.grid_shape,
            }
        )

    @cached_property
    def stats(self) -> Stats:
        return Stats(fname=self.cache_dir / "parameters_stats.pt")

    @cached_property
    def diff_stats(self) -> Stats:
        return Stats(fname=self.cache_dir / "diff_stats.pt")

    @abstractclassmethod
    def from_json(
        cls,
        fname: Path,
        num_input_steps: int,
        num_pred_steps_train: int,
        num_pred_steps_val_tests: int,
        config_override: Union[Dict, None] = None,
    ) -> Tuple["DatasetABC", "DatasetABC", "DatasetABC"]:
        """
        Load a dataset from a json file + the number of expected timesteps
        taken as inputs (num_input_steps) and to predict (num_pred_steps)
        Return the train, valid and test datasets, in that order
        config_override is a dictionary that can be used to override
        some keys of the config file.
        """
        pass<|MERGE_RESOLUTION|>--- conflicted
+++ resolved
@@ -833,39 +833,23 @@
 
 
 @dataclass(slots=True)
-<<<<<<< HEAD
-class Settings:
-    """
-    Main settings defining the timesteps of a data sample (regardless of parameters)
-    that will be used during training/inference.
-    You can interact with these values by defining a `settings` field in the configuration json file.
-=======
 class SamplePreprocSettings:
     """
     Main settings defining the timesteps of a data sample (regardless of parameters)
     and additional preprocessing information
     that will be used during training/inference.
     Values can be modified by defining a `settings` field in the configuration json file.
->>>>>>> cbdeee5c
+
     """
 
     dataset_name: str
     num_input_steps: int  # Number of input timesteps
     num_pred_steps: int  # Number of output timesteps
-<<<<<<< HEAD
-=======
-    step_duration: float  # duration in hour
->>>>>>> cbdeee5c
     standardize: bool = True
     file_format: Literal["npy", "grib"] = "grib"
     members: Tuple[int] = (0,)
 
-
-<<<<<<< HEAD
-# This namedtuple contains attributes that are used by the Param class
-=======
 # This namedtuple contains attributes that are used by the WeatherParam class
->>>>>>> cbdeee5c
 # These attributes are retrieved from disk in any user-defined manner.
 # It is there to define the expected type of the retrieval function.
 ParamConfig = namedtuple(
@@ -874,17 +858,12 @@
 
 
 @dataclass(slots=True)
-<<<<<<< HEAD
-class Param:
-=======
 class WeatherParam:
     """
     This class represent a single weather parameter (seen as a 2D field)
     with all attributes used to retrieve and manipulate the parameter;
     Used in the construction of the Dataset object.
     """
-
->>>>>>> cbdeee5c
     name: str
     level: int
     grid: Grid
@@ -892,10 +871,7 @@
     # Parameter status :
     # input = forcings, output = diagnostic, input_output = classical weather var
     kind: Literal["input", "output", "input_output"]
-<<<<<<< HEAD
-=======
     # function to retrieve the weight given to the parameter in the loss, depending on the level
->>>>>>> cbdeee5c
     get_weight_per_level: Callable[[int, str], [float]]
     level_type: str = field(init=False)
     long_name: str = field(init=False)
@@ -933,15 +909,6 @@
 def get_param_list(
     conf: dict,
     grid: Grid,
-<<<<<<< HEAD
-    load_param_info: Callable[[str], ParamConfig],
-    get_weight_per_level: Callable[[str], float],
-) -> List[Param]:
-    param_list = []
-    for name, values in conf["params"].items():
-        for lvl in values["levels"]:
-            param = Param(
-=======
     # function to retrieve all parameters information about the dataset
     load_param_info: Callable[[str], ParamConfig],
     # function to retrieve the weight given to the parameter in the loss
@@ -951,7 +918,6 @@
     for name, values in conf["params"].items():
         for lvl in values["levels"]:
             param = WeatherParam(
->>>>>>> cbdeee5c
                 name=name,
                 level=lvl,
                 grid=grid,
@@ -963,7 +929,6 @@
     return param_list
 
 
-<<<<<<< HEAD
 #############################################################
 #                            SAMPLE                         #
 #############################################################
@@ -1155,9 +1120,6 @@
             frames.append(frame)
         gif.save(frames, str(save_path), duration=250)
 
-
-=======
->>>>>>> cbdeee5c
 @dataclass(slots=True)
 class TorchDataloaderSettings:
     """
