--- conflicted
+++ resolved
@@ -5,11 +5,7 @@
 from dataclasses import dataclass, field
 from functools import cached_property, lru_cache
 from pathlib import Path
-<<<<<<< HEAD
-from typing import Any, Dict, List, Literal, Tuple, Union
-=======
-from typing import Callable, Dict, List, Literal, Optional, Tuple, Union
->>>>>>> e98190bd
+from typing import Any, Dict, List, Literal, Tuple, Union, Callable
 
 import gif
 import matplotlib.pyplot as plt
@@ -615,7 +611,6 @@
             print(
                 f"Valid samples file {self.valid_samples_file} does not exist. Computing samples list..."
             )
-<<<<<<< HEAD
             samples = []
             list_args_sample = run_through_timestamps(self.period)
             for dict_args in tqdm.tqdm(list_args_sample):
@@ -624,27 +619,6 @@
                 )
                 if sample.is_valid():
                     samples.append(sample)
-=======
-            dates_iterator = self.period.date_list
-
-        samples = []
-        for date in tqdm.tqdm(dates_iterator):
-
-            n_inputs, n_preds = (
-                self.settings.num_input_steps,
-                self.settings.num_pred_steps,
-            )
-            all_steps = list(range(-n_inputs + 1, n_preds + 1))
-            all_timesteps = [self.settings.step_duration * step for step in all_steps]
-            validity_times = [date + dt.timedelta(hours=ts) for ts in all_timesteps]
-
-            timestamps = Timestamps(
-                datetime=date, terms=all_timesteps, validity_times=validity_times
-            )
-            sample = Sample(timestamps, self.settings, self.params, stats, self.grid)
-            if sample.is_valid():
-                samples.append(sample)
->>>>>>> e98190bd
 
         print(f"--> All {len(samples)} {self.period.name} samples are now defined")
         return samples
